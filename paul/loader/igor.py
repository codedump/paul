--- conflicted
+++ resolved
@@ -335,21 +335,10 @@
             shape = (wave_info['npnts'],)
 
         data_b = buffer(buffer(tail_data) + f.read(waveDataSize-tail))
-<<<<<<< HEAD
-        data_rev = Wave (shape=shape,
-                      dtype=t.newbyteorder(byteOrder),
-                      buffer=data_b,
-                      order='F')
-
-        # Data seems to come out inverted with respect to the axes,
-        # if plainly read out from the file. So, we're reverting it again...
-        data = data_rev
-=======
         data = Wave (shape=shape,
                      dtype=t.newbyteorder(byteOrder),
                      buffer=data_b,
                      order='F')
->>>>>>> d1e9c886
 
         if version == 1:
             pass  # No post-data information
